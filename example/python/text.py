--- conflicted
+++ resolved
@@ -20,19 +20,14 @@
 LITELLM_API_KEY="sk-7654"
 
 logger = logging.getLogger(__name__)
-logging.basicConfig(level=logging.DEBUG)
+# logging.basicConfig(level=logging.DEBUG)
 
 def add_auth_header(model, params, request_signer, **kwargs):
     params['headers']['x-bedrock-api-key'] = LITELLM_API_KEY
 
 def get_bedrock_client():
     bedrock_client = boto3.client(service_name='bedrock-runtime',
-<<<<<<< HEAD
-                                    endpoint_url='https://proxy1.anbeisayyes.top/', config=config,region_name='cn-northwest-1')
-=======
-                                  endpoint_url='http://127.0.0.1:8000',
-                                  config=config)
->>>>>>> aa2dab9c
+                                    endpoint_url='https://bty2zxzdnz8p.anbeisayyes.top:1443/', config=config,region_name='cn-northwest-1')
     event_system = bedrock_client.meta.events
     event_system.register('before-call.*', add_auth_header)
     return bedrock_client
@@ -90,13 +85,9 @@
     logging.basicConfig(level=logging.INFO,
                         format="%(levelname)s: %(message)s")
 
-<<<<<<< HEAD
-    model_id = "bedrock-nova-v1"
+    # model_id = "bedrock-nova-v1"
+    model_id = "bedrock-claude-35"
 
-=======
-    model_id = "litellm-anthropic.claude-3-5-sonnet-20241022-v2:0"
-    # model_id = "anthropic.claude-3-5-sonnet-20241022-v2:0"
->>>>>>> aa2dab9c
     # Setup the system prompts and messages to send to the model.
     system_prompts = [{"text": "You are an app that creates playlists for a radio station that plays rock and pop music."
                        "Only return song names and the artist."}]
